--- conflicted
+++ resolved
@@ -74,13 +74,8 @@
     fn read_sequence(&mut self) -> Result<Vec<msg::Record>> {
         let mut result = Vec::new();
         let mut line = String::new();
-<<<<<<< HEAD
-        try!(self.stdout.read_line(&mut line));
+        self.stdout.read_line(&mut line)?;
         while line != "(gdb) \n" && line != "(gdb) \r\n"{
-=======
-        self.stdout.read_line(&mut line)?;
-        while line != "(gdb) \n" {
->>>>>>> ed4ee952
             match parser::parse_line(line.as_str()) {
                 Ok(resp) => result.push(resp),
                 Err(err) => return Err(err),
